--- conflicted
+++ resolved
@@ -15,13 +15,8 @@
 )
 
 val scala212Version = "2.12.20"
-<<<<<<< HEAD
-val scala213Version = "2.13.14"
+val scala213Version = "2.13.15"
 val scala3Version = "3.3.4"
-=======
-val scala213Version = "2.13.15"
-val scala3Version = "3.3.3"
->>>>>>> 77f98da9
 val scalaVersions =
   Seq(
     scala213Version,
